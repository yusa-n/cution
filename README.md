--- conflicted
+++ resolved
@@ -20,10 +20,7 @@
    - `SUPABASE_ANON_KEY`: Supabase Anonymous Key (or `SUPABASE_SERVICE_ROLE_KEY`)
    - `SUPABASE_BUCKET_NAME`: Supabase Storage bucket name (e.g., `cution`)
    - `GEMINI_API_KEY`: Google Gemini API Key
-<<<<<<< HEAD
    - `CUSTOM_SITE_URL`: URL of the website you want to fetch
-=======
->>>>>>> dcfc740f
    - `XAI_API_KEY`: xAI API Key used for live search
 
 2. Build and run
