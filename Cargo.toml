[workspace]
members = [
    "crates/common",
    "crates/hacker_news",
    "crates/github",
    "crates/orchestrator",
<<<<<<< HEAD
    "crates/arxiv",
=======
    "crates/xai_search",
    # "crates/arxiv",
>>>>>>> aff2be40
    # "crates/scheduler", # optional
]

resolver = "2"

# [profile.release]
# lto = true
# codegen-units = 1<|MERGE_RESOLUTION|>--- conflicted
+++ resolved
@@ -4,13 +4,8 @@
     "crates/hacker_news",
     "crates/github",
     "crates/orchestrator",
-<<<<<<< HEAD
     "crates/arxiv",
-=======
-    "crates/xai_search",
-    # "crates/arxiv",
->>>>>>> aff2be40
-    # "crates/scheduler", # optional
+    "crates/xai_search"
 ]
 
 resolver = "2"
